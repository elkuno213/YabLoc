#include "vmvl_map/ground_server.hpp"
#include "vmvl_map/ll2_util.hpp"

#include <Eigen/Eigenvalues>
#include <vml_common/color.hpp>
#include <vml_common/pub_sub.hpp>

#include <pcl/ModelCoefficients.h>
#include <pcl/filters/voxel_grid.h>
#include <pcl/sample_consensus/method_types.h>
#include <pcl/sample_consensus/model_types.h>
#include <pcl/segmentation/sac_segmentation.h>

namespace map
{
GroundServer::GroundServer()
: Node("ground_server"),
  force_zero_tilt_(declare_parameter("force_zero_tilt", false)),
  R(declare_parameter("R", 20)),
  K(declare_parameter("K", 50)),
  vector_buffer_(50)
{
  using std::placeholders::_1;
  using std::placeholders::_2;
  const rclcpp::QoS map_qos = rclcpp::QoS(10).transient_local().reliable();

  auto on_pose = std::bind(&GroundServer::onPoseStamped, this, _1);
  auto on_map = std::bind(&GroundServer::onMap, this, _1);
  auto on_service = std::bind(&GroundServer::onService, this, _1, _2);

  service_ = create_service<Ground>("ground", on_service);
  sub_map_ = create_subscription<HADMapBin>("/map/vector_map", map_qos, on_map);
  sub_pose_stamped_ = create_subscription<PoseStamped>("particle_pose", 10, on_pose);

  pub_ground_height_ = create_publisher<Float32>("height", 10);
  pub_ground_plane_ = create_publisher<Float32Array>("ground", 10);
  pub_marker_ = create_publisher<Marker>("ground_marker", 10);
  pub_string_ = create_publisher<String>("ground_status", 10);
  pub_near_cloud_ = create_publisher<PointCloud2>("near_cloud", 10);
}

void GroundServer::onPoseStamped(const PoseStamped & msg)
{
  if (kdtree_ == nullptr) return;
  GroundPlane ground_plane = estimateGround(msg.pose.position);

  // Publish value msg
  Float32 data;
  data.data = ground_plane.height();
  pub_ground_height_->publish(data);
  pub_ground_plane_->publish(ground_plane.msg());

  // Publish string msg
  {
    std::stringstream ss;
    ss << "--- Ground Estimator Status ----" << std::endl;
    ss << std::fixed << std::setprecision(2);
    ss << "height: " << ground_plane.height() << std::endl;
    float cos = ground_plane.normal.dot(Eigen::Vector3f::UnitZ());
    ss << "tilt: " << std::acos(cos) * 180 / 3.14 << " deg" << std::endl;
    float raw_cos = vector_buffer_.back().dot(Eigen::Vector3f::UnitZ());
    ss << "raw tilt: " << std::acos(raw_cos) * 180 / 3.14 << " deg" << std::endl;

    String string_msg;
    string_msg.data = ss.str();
    pub_string_->publish(string_msg);
  }

  // Publish nearest point cloud for debug
  {
    pcl::PointCloud<pcl::PointXYZ> near_cloud;
    for (int index : last_near_point_indices_) near_cloud.push_back(cloud_->at(index));
    if (!near_cloud.empty())
      vml_common::publishCloud(*pub_near_cloud_, near_cloud, msg.header.stamp);
  }
}

void GroundServer::onMap(const HADMapBin & msg)
{
  lanelet::LaneletMapPtr lanelet_map = fromBinMsg(msg);

  auto upSample = [](
                    const lanelet::ConstPoint3d & from, const lanelet::ConstPoint3d & to,
                    pcl::PointCloud<pcl::PointXYZ>::Ptr cloud) -> void {
    Eigen::Vector3f f(from.x(), from.y(), from.z());
    Eigen::Vector3f t(to.x(), to.y(), to.z());
    float length = (t - f).norm();
    Eigen::Vector3f d = (t - f).normalized();
    for (float l = 0; l < length; l += 0.5f) {
      pcl::PointXYZ xyz;
      xyz.getVector3fMap() = (f + l * d);
      cloud->push_back(xyz);
    }
  };

  const std::set<std::string> visible_labels = {
    "zebra_marking", "virtual", "line_thin", "line_thick", "pedestrian_marking", "stop_line"};

  pcl::PointCloud<pcl::PointXYZ>::Ptr upsampled_cloud = pcl::make_shared<pcl::PointCloud<pcl::PointXYZ>>();

  for (lanelet::LineString3d & line : lanelet_map->lineStringLayer) {
    if (!line.hasAttribute(lanelet::AttributeName::Type)) continue;

    lanelet::Attribute attr = line.attribute(lanelet::AttributeName::Type);
    if (visible_labels.count(attr.value()) == 0) continue;

    lanelet::ConstPoint3d const * from = nullptr;
    for (const lanelet::ConstPoint3d & p : line) {
      if (from != nullptr) upSample(*from, p, upsampled_cloud);
      from = &p;
    }
  }

<<<<<<< HEAD
  cloud_ = pcl::make_shared<pcl::PointCloud<pcl::PointXYZ>>();
=======
  cloud_ = boost::make_shared<pcl::PointCloud<pcl::PointXYZ>>();

  // Voxel
>>>>>>> 63cc8f29
  pcl::VoxelGrid<pcl::PointXYZ> filter;
  filter.setInputCloud(upsampled_cloud);
  filter.setLeafSize(1.0f, 1.0f, 1.0f);
  filter.filter(*cloud_);

  kdtree_ = pcl::make_shared<pcl::KdTreeFLANN<pcl::PointXYZ>>();
  kdtree_->setInputCloud(cloud_);
}

std::vector<int> mergeIndices(const std::vector<int> & indices1, const std::vector<int> & indices2)
{
  std::unordered_set<int> set;
  for (int i : indices1) set.insert(i);
  for (int i : indices2) set.insert(i);

  std::vector<int> indices;
  indices.assign(set.begin(), set.end());
  return indices;
}

float GroundServer::estimateHeightSimply(const geometry_msgs::msg::Point & point) const
{
  // Return the height of the nearest point
  // NOTE: Sometimes it might offer not accurate height
  std::vector<int> k_indices;
  std::vector<float> distances;
  pcl::PointXYZ p;
  p.x = point.x;
  p.y = point.y;
  p.z = 0;
  kdtree_->nearestKSearch(p, 1, k_indices, distances);
  return cloud_->at(k_indices.front()).z;
}

std::vector<int> GroundServer::ransacEstimation(const std::vector<int> & indices_raw)
{
  pcl::PointIndicesPtr indices(new pcl::PointIndices);
  indices->indices = indices_raw;

  pcl::ModelCoefficients::Ptr coefficients(new pcl::ModelCoefficients);
  pcl::PointIndices::Ptr inliers(new pcl::PointIndices);

  pcl::SACSegmentation<pcl::PointXYZ> seg;
  seg.setOptimizeCoefficients(true);
  seg.setModelType(pcl::SACMODEL_PLANE);
  seg.setMethodType(pcl::SAC_RANSAC);
  seg.setDistanceThreshold(1.0);
  seg.setProbability(0.6);

  seg.setInputCloud(cloud_);
  seg.setIndices(indices);
  seg.segment(*inliers, *coefficients);
  return inliers->indices;
}

GroundServer::GroundPlane GroundServer::estimateGround(const Point & point)
{
  std::vector<int> k_indices, r_indices;
  std::vector<float> distances;
  pcl::PointXYZ xyz;
  xyz.x = point.x;
  xyz.y = point.y;
  xyz.z = estimateHeightSimply(point);
  kdtree_->nearestKSearch(xyz, K, k_indices, distances);
  kdtree_->radiusSearch(xyz, R, r_indices, distances);

  std::vector<int> raw_indices = mergeIndices(k_indices, r_indices);
  std::vector<int> indices = ransacEstimation(raw_indices);
  if (indices.empty()) indices = raw_indices;
  last_near_point_indices_ = indices;

  // Estimate normal vector using covariance matrix around the target point
  Eigen::Matrix3f covariance;
  Eigen::Vector4f centroid;
  pcl::compute3DCentroid(*cloud_, indices, centroid);
  pcl::computeCovarianceMatrix(*cloud_, indices, centroid, covariance);

  Eigen::Vector4f plane_parameter;
  float curvature;
  pcl::solvePlaneParameters(covariance, centroid, plane_parameter, curvature);
  Eigen::Vector3f normal = plane_parameter.topRows(3);
  if (normal.z() < 0) normal = -normal;

  // Remove NaN
  if (!normal.allFinite()) {
    normal = Eigen::Vector3f::UnitZ();
    RCLCPP_WARN_STREAM(get_logger(), "Reject NaN tilt");
  }
  // Remove too large tilt
  if ((normal.dot(Eigen::Vector3f::UnitZ())) < 0.707) {
    normal = Eigen::Vector3f::UnitZ();
    RCLCPP_WARN_STREAM(get_logger(), "Reject too large tilt of ground");
  }

  // Smoothing (moving averaging)
  vector_buffer_.push_back(normal);
  Eigen::Vector3f mean = Eigen::Vector3f::Zero();
  for (const Eigen::Vector3f & v : vector_buffer_) mean += v;
  mean /= vector_buffer_.size();

  GroundPlane plane;
  plane.xyz.x() = point.x;
  plane.xyz.y() = point.y;
  plane.normal = mean.normalized();

  if (force_zero_tilt_) plane.normal = Eigen::Vector3f::UnitZ();

  {
    Eigen::Vector3f center = centroid.topRows(3);
    float inner = center.dot(plane.normal);
    float px_nx = point.x * plane.normal.x();
    float py_ny = point.y * plane.normal.y();
    plane.xyz.z() = (inner - px_nx - py_ny) / plane.normal.z();
  }

  return plane;
}

void GroundServer::onService(
  const std::shared_ptr<Ground::Request> request, std::shared_ptr<Ground::Response> response)
{
  if (kdtree_ == nullptr) return;
  float z = estimateHeightSimply(request->point);
  response->pose.position.x = request->point.x;
  response->pose.position.y = request->point.y;
  response->pose.position.z = z;
}

void GroundServer::publishMarker(const GroundPlane & plane)
{
  // TODO: current visual marker is so useless
  Marker marker;
  marker.header.frame_id = "map";
  marker.header.stamp = get_clock()->now();
  marker.type = Marker::TRIANGLE_LIST;
  marker.id = 0;
  marker.color = vml_common::Color(0.0, 0.5, 0.0, 0.1);
  marker.scale.x = 1.0;
  marker.scale.y = 1.0;
  marker.scale.z = 1.0;
  marker.pose.position.x = plane.xyz.x();
  marker.pose.position.y = plane.xyz.y();
  marker.pose.position.z = plane.xyz.z();

  Eigen::Vector3f n = plane.normal;
  const int L = 20;
  auto toPoint = [](float x, float y, float z) -> geometry_msgs::msg::Point {
    geometry_msgs::msg::Point p;
    p.x = x;
    p.y = y;
    p.z = z;
    return p;
  };
  auto p1 = toPoint(L, 0, -L * n.x() / n.z());
  auto p2 = toPoint(0, L, -L * n.y() / n.z());
  auto p3 = toPoint(-L, 0, L * n.x() / n.z());
  auto p4 = toPoint(0, -L, L * n.y() / n.z());

  marker.points.push_back(p1);
  marker.points.push_back(p2);
  marker.points.push_back(p3);

  marker.points.push_back(p3);
  marker.points.push_back(p4);
  marker.points.push_back(p1);
  pub_marker_->publish(marker);
}

}  // namespace map<|MERGE_RESOLUTION|>--- conflicted
+++ resolved
@@ -96,7 +96,8 @@
   const std::set<std::string> visible_labels = {
     "zebra_marking", "virtual", "line_thin", "line_thick", "pedestrian_marking", "stop_line"};
 
-  pcl::PointCloud<pcl::PointXYZ>::Ptr upsampled_cloud = pcl::make_shared<pcl::PointCloud<pcl::PointXYZ>>();
+  pcl::PointCloud<pcl::PointXYZ>::Ptr upsampled_cloud =
+    pcl::make_shared<pcl::PointCloud<pcl::PointXYZ>>();
 
   for (lanelet::LineString3d & line : lanelet_map->lineStringLayer) {
     if (!line.hasAttribute(lanelet::AttributeName::Type)) continue;
@@ -111,13 +112,7 @@
     }
   }
 
-<<<<<<< HEAD
   cloud_ = pcl::make_shared<pcl::PointCloud<pcl::PointXYZ>>();
-=======
-  cloud_ = boost::make_shared<pcl::PointCloud<pcl::PointXYZ>>();
-
-  // Voxel
->>>>>>> 63cc8f29
   pcl::VoxelGrid<pcl::PointXYZ> filter;
   filter.setInputCloud(upsampled_cloud);
   filter.setLeafSize(1.0f, 1.0f, 1.0f);
